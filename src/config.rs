--- conflicted
+++ resolved
@@ -26,11 +26,10 @@
     log_level: LevelFilter,
 
     #[get = "pub"]
-<<<<<<< HEAD
     #[clap(default_value("/var/lib/cri"), env("CRI_DATA_DIR"), long("data-dir"))]
     /// Directory to store CRI data
     data_dir: PathBuf,
-=======
+    #[get = "pub"]
     #[clap(
         default_value("/var/run/cri/cri.sock"),
         env("CRI_SOCK_PATH"),
@@ -38,7 +37,6 @@
     )]
     /// The path to the unix socket for the server
     sock_path: String,
->>>>>>> 14c26609
 }
 
 impl Default for Config {
